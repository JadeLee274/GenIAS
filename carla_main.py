--- conflicted
+++ resolved
@@ -58,70 +58,82 @@
 def pretext(
     dataset: str,
     subdata: str,
-    use_genias: bool = True,
+    use_genias: bool = False,
     epochs: int = 30,
     batch_size: int = 50,
+    learning_rate: float = 1e-3,
     gpu_num: int = 0,
     model_save_interval: int = 5,
     num_neighbors: int = 2,
 ) -> None:
+    """
+    Uses Resnet model and mlp head to map anchor, positive pair, and negative
+    pair to the representation space (with dimension 128, in this case).
+
+    While training, the pretext loss is optimized so that the distance between
+    the anchor and the positive pair get smaller, while that of
+    the anchor and the negative pair get larger, in the representation space.
+
+    The model is saved once in a model_save_interval epochs, in order to be
+    used for the self-supervised stage of CARLA.
+    """
     assert dataset in ['MSL_SEPARATED', 'SMAP_SEPARATED'], \
     "dataset must be one of 'MSL_SEPARATED', 'SMAP_SEPARATED'"
 
-    print(f'Pretext on {dataset} {subdata} start.\n')
-
-<<<<<<< HEAD
+    logging.info('Pretext training loop start...\n')
+
     train_dataset = PretextDataset(
         dataset=dataset,
         subdata=subdata,
         use_genias=use_genias,
     )
-    
-    model = PretextModel(in_channels=train_dataset.data_dim)
+
+    model = PretextModel(
+        in_channels=train_dataset.data_dim,
+        mid_channels=4,
+    )
+
     device = torch.device(f'cuda:{gpu_num}')
+
     model = model.to(device)
-    cri = pretextloss()
+    criterion = pretextloss()
 
     train_loader = DataLoader(
         dataset=train_dataset,
         batch_size=batch_size,
         shuffle=True,
     )
-    optimizer = optim.Adam(model.parameters())
-
-    if use_genias:
-        save_dir = f'temp_checkpoints/carla/use_genias/{dataset}/pretext/{subdata}'
-    else:
-        save_dir = f'temp_checkpoints/carla/without_genias/{dataset}/pretext/{subdata}'
-
-    os.makedirs(save_dir, exist_ok=True)
+
+    optimizer = optim.Adam(
+        params=model.parameters(),
+        lr=learning_rate,
+    )
 
     model.train()
 
     for epoch in range(epochs):
-        cosine_schedule(
-            optimizer=optimizer,
-            current_epoch=epoch,
-            total_epochs=epochs
-        )
+        print(f'Epoch {epoch + 1} start.')
+
+        cosine_schedule(optimizer=optimizer, current_epoch=epoch)
         epoch_loss = 0.0
         prev_loss = None
 
         for batch in train_loader:
             optimizer.zero_grad()
-            
-            anchor, positive, negative = batch
+            anchor, positive_pair, negative_pair = batch
+            B, W, F = anchor.shape
             anchor = anchor.to(device)
-            positive = positive.to(device)
-            negative = negative.to(device)
-            
-            B, W, F = anchor.shape
+            positive_pair = positive_pair.to(device)
+            negative_pair = negative_pair.to(device)
+
             triplets = torch.cat(
-                tensors=[anchor, positive, negative],
+                tensors=[anchor, positive_pair, negative_pair],
                 dim=0
-            ).float().view(3*B, F, W)
-            representations = model.forward(triplets)
-            loss = cri(
+            ).float()
+
+            triplets = triplets.view(3 * B, F, W)
+            representations = model(triplets)
+            loss = criterion(
                 representations=representations,
                 current_loss=prev_loss,
             )
@@ -131,7 +143,7 @@
             epoch_loss += prev_loss
         
         epoch_loss /= len(train_loader)
-        print(f'Epoch {epoch + 1} train loss: {epoch_loss:.4e}')
+        logging.info(f'Epoch {epoch + 1} train loss: {epoch_loss:.4e}')
 
         if epoch == 0 or (epoch + 1) % model_save_interval == 0:
             torch.save(
@@ -140,135 +152,25 @@
                     'contrastive_head': model.contrastive_head.state_dict(),
                     'optim': optimizer.state_dict(),
                 },
-                f=os.path.join(save_dir, f'epoch_{epoch + 1}.pt'),
+                f=os.path.join(
+                    log_dir, 'model_pretext', f'{subdata.replace(
+                        '.npy', ''
+                        )}_epoch_{epoch + 1}.pt'
+                    )
             )
-        
-    print(f'\nPretext training done. Start selecting neighbors...\n')
-
+
+    logging.info(f'{subdata} loop done. Start selecting neighborhoods...\n')
     model.eval()
-=======
-    Parameters:
-        dataset:             Name of the training dataset.
-        log_dir:             Log directory.
-        window_size:         Window size. Default 200.
-        batch_size:          Batch size. Default 50.
-        gpu_num:             The model is trained in this GPU. Default 0.
-        epochs:              Training epoch: Default 30.
-        learning_rate:       Initial learning rate. Default 1e-3.
-        model_save_interval: The ResNet is saved once in this epoch. 
-                             Default 5.
-        use_genias:          Whether or not to use GenIAS for creating 
-                             negative pair. Default True.
-        num_neighbors:       Choose this number of nearese/furthers 
-                             neighborhood after the training loop.
-                             Default 5.
-
-    Uses Resnet model and mlp head to map anchor, positive pair, and negative
-    pair to the representation space (with dimension 128, in this case).
-
-    While training, the pretext loss is optimized so that the distance between
-    the anchor and the positive pair get smaller, while that of
-    the anchor and the negative pair get larger, in the representation space.
-
-    The model is saved once in a model_save_interval epochs, in order to be
-    used for the self-supervised stage of CARLA.
-    """
-    logging.info('Pretext training loop start...\n')
-    for sub_dataset in os.listdir(os.path.join('data', dataset, 'train')):
-        logging.info(f'{sub_dataset} dataset loop')
-        train_dataset = PretextDataset(
-            dataset=dataset,
-            sub_dataset=sub_dataset,
-            window_size=window_size,
-            mode='train',
-            use_genias=use_genias,
-        )
-    
-        model = PretextModel(
-            in_channels=train_dataset.data_dim,
-            mid_channels=4,
-        )
-    
-        device = torch.device(f'cuda:{gpu_num}')
-
-        model = model.to(device)
-        criterion = pretextloss()
-
-        train_loader = DataLoader(
-            dataset=train_dataset,
-            batch_size=batch_size,
-            shuffle=True,
-        )
-
-        optimizer = optim.Adam(
-            params=model.parameters(),
-            lr=learning_rate,
-        )
-
-        model.train()
-
-        for epoch in range(epochs):
-            print(f'Epoch {epoch + 1} start.')
-
-            cosine_schedule(optimizer=optimizer, current_epoch=epoch)
-            epoch_loss = 0.0
-            prev_loss = None
-
-            for batch in tqdm(train_loader):
-                optimizer.zero_grad()
-                anchor, positive_pair, negative_pair = batch
-                B, W, F = anchor.shape
-                anchor = anchor.to(device)
-                positive_pair = positive_pair.to(device)
-                negative_pair = negative_pair.to(device)
-
-                triplets = torch.cat(
-                    tensors=[anchor, positive_pair, negative_pair],
-                    dim=0
-                ).float()
-
-                triplets = triplets.view(3 * B, F, W)
-                representations = model(triplets)
-                loss = criterion(
-                    representations=representations,
-                    current_loss=prev_loss,
-                )
-                loss.backward()
-                optimizer.step()
-                prev_loss = loss.item()
-                epoch_loss += prev_loss
-            
-            epoch_loss /= len(train_loader)
-            logging.info(f'Epoch {epoch + 1} train loss: {epoch_loss:.4e}')
-
-            if epoch == 0 or (epoch + 1) % model_save_interval == 0:
-                torch.save(
-                    obj={
-                        'resnet': model.resnet.state_dict(),
-                        'contrastive_head': model.contrastive_head.state_dict(),
-                        'optim': optimizer.state_dict(),
-                    },
-                    f=os.path.join(
-                        log_dir, 'model_pretext', f'{sub_dataset.replace(
-                            '.npy', ''
-                            )}_epoch_{epoch + 1}.pt'
-                        )
-                )
-
-        logging.info(f'{sub_dataset} loop done. Start selecting neighborhoods...\n')
-        model.eval()
->>>>>>> 409176f9
-
-        timeseries_loader = DataLoader(
-            dataset=train_dataset,
-            batch_size=batch_size,
-            shuffle=False,
-        )
-
-<<<<<<< HEAD
+
+    timeseries_loader = DataLoader(
+        dataset=train_dataset,
+        batch_size=batch_size,
+        shuffle=False,
+    )
+
     anchor_reps = []
     negative_reps = []
-        
+
     print('Loading representations of each anchor and its negative pair.')
 
     for batch in timeseries_loader:
@@ -284,129 +186,67 @@
     negative_reps = torch.cat(negative_reps, dim=0).numpy()
     
     reps = np.concatenate([anchor_reps, negative_reps], axis=0)
-    num_anchor_reps = anchor_reps.shape[0]
-=======
-        anchor_reps = []
-        negative_reps = []
-
-        print('Loading representations of each anchor and its negative pair.')
-
-        for batch in tqdm(timeseries_loader):
-            anchor, _, negative_pair = batch
-            anchor = anchor.to(device).float().transpose(-2, -1)
-            negative_pair = negative_pair.to(device).float().transpose(-2, -1)
-            anchor_rep = model.forward(anchor).detach().cpu()
-            negative_rep = model.forward(negative_pair).detach().cpu()
-            anchor_reps.append(anchor_rep)
-            negative_reps.append(negative_rep)
-        
-        anchor_reps = torch.cat(anchor_reps, dim=0).numpy()
-        negative_reps = torch.cat(negative_reps, dim=0).numpy()
-        
-        reps = np.concatenate([anchor_reps, negative_reps], axis=0)
->>>>>>> 409176f9
-
-        index_searcher = IndexFlatL2(reps.shape[1])
-        assert index_searcher.d == reps.shape[1],\
-        f'{index_searcher.d} != {reps.shape[1]}'
-        index_searcher.add(reps)
-
-        anchor_and_negative_pairs = np.concatenate(
-            [train_dataset.anchors, train_dataset.negative_pairs],
-            axis=0,
-        )
-
-<<<<<<< HEAD
-    if use_genias:
-        classification_data_dir = f'temp_classification/use_genias/{dataset}/{subdata}'
-    else:
-        classification_data_dir = f'temp_classification/without_genias/{dataset}/{subdata}'
-   
-    os.makedirs(classification_data_dir, exist_ok=True)
+
+    index_searcher = IndexFlatL2(reps.shape[1])
+    assert index_searcher.d == reps.shape[1],\
+    f'{index_searcher.d} != {reps.shape[1]}'
+    index_searcher.add(reps)
+
+    anchor_and_negative_pairs = np.concatenate(
+        [train_dataset.anchors, train_dataset.negative_pairs],
+        axis=0,
+    )
+
+    classification_data_dir = os.path.join(
+        'classification_dataset', dataset
+    )
+    os.makedirs(os.path.join(
+        classification_data_dir, 'anchor_nn'
+        ), exist_ok=True)
+    os.makedirs(os.path.join(
+        classification_data_dir, 'anchor_fn'
+        ), exist_ok=True
+    )
+    os.makedirs(os.path.join(
+        classification_data_dir, 'negative_nn'
+        ), exist_ok=True
+    )
+    os.makedirs(os.path.join(
+        classification_data_dir, 'negative_fn'
+        ), exist_ok=True)
 
     print(f'\nSelecting top-{num_neighbors} neighbors of the anchor...')
 
     nearest_neighbors = []
     furthest_neighbors = []
 
-    anchor_idx = 0
     for anchor_rep in anchor_reps:
         anchor_query = anchor_rep.reshape(1, -1)
         _, indices = index_searcher.search(anchor_query, reps.shape[0])
         indices = indices.reshape(-1)
-        indices = indices[indices != anchor_idx]
-        nearest_indices = indices[:num_neighbors]
+        nearest_indices = indices[1:num_neighbors + 1]
         furthest_indices = indices[-num_neighbors:]
         nearest_neighbors.append(
             anchor_and_negative_pairs[nearest_indices]
-=======
-        classification_data_dir = os.path.join(
-            'classification_dataset', dataset
-            )
-        os.makedirs(os.path.join(
-            classification_data_dir, 'anchor_nn'
-            ), exist_ok=True)
-        os.makedirs(os.path.join(
-            classification_data_dir, 'anchor_fn'
-            ), exist_ok=True)
-        os.makedirs(os.path.join(
-            classification_data_dir, 'negative_nn'
-            ), exist_ok=True)
-        os.makedirs(os.path.join(
-            classification_data_dir, 'negative_fn'
-            ), exist_ok=True)
-
-        print(f'\nSelecting top-{num_neighbors} neighbors of the anchor...')
-
-        nearest_neighbors = []
-        furthest_neighbors = []
-
-        for anchor_rep in tqdm(anchor_reps):
-            anchor_query = anchor_rep.reshape(1, -1)
-            _, indices = index_searcher.search(anchor_query, reps.shape[0])
-            indices = indices.reshape(-1)
-            nearest_indices = indices[1:num_neighbors + 1]
-            furthest_indices = indices[-num_neighbors:]
-            nearest_neighbors.append(
-                anchor_and_negative_pairs[nearest_indices]
-            )
-            furthest_neighbors.append(
-                anchor_and_negative_pairs[furthest_indices]
-            )
-        
-        print('\nSaving nearest neighborhoods of the anchor...')
-        nearest_neighbors = np.array(nearest_neighbors)
-        np.save(
-            file=os.path.join(
-                classification_data_dir, 'anchor_nn', sub_dataset
-            ),
-            arr=nearest_neighbors,
->>>>>>> 409176f9
-        )
-
-        print('Saving furthest neighborhoods of the anchor...')
-        furthest_neighbors = np.array(furthest_neighbors)
-        np.save(
-            file=os.path.join(
-                classification_data_dir, 'anchor_fn', sub_dataset
-            ),
-            arr=furthest_neighbors,
-        )
-<<<<<<< HEAD
-        anchor_idx += 1
-    
-    print('Saving neighborhoods of the anchor...')
+        )
+        furthest_neighbors.append(
+            anchor_and_negative_pairs[furthest_indices]
+        )
+    
+    print('\nSaving nearest neighborhoods of the anchor...')
     nearest_neighbors = np.array(nearest_neighbors)
     np.save(
         file=os.path.join(
-            classification_data_dir, 'anchor_nns.npy'
+            classification_data_dir, 'anchor_nn', subdata
         ),
         arr=nearest_neighbors,
     )
+
+    print('Saving furthest neighborhoods of the anchor...')
     furthest_neighbors = np.array(furthest_neighbors)
     np.save(
         file=os.path.join(
-            classification_data_dir, 'anchor_fns.npy'
+            classification_data_dir, 'anchor_fn', subdata
         ),
         arr=furthest_neighbors,
     )
@@ -416,13 +256,11 @@
     nearest_neighbors = []
     furthest_neighbors = []
 
-    negative_idx = 0
     for negative_rep in negative_reps:
         negative_query = negative_rep.reshape(1, -1)
         _, indices = index_searcher.search(negative_query, reps.shape[0])
         indices = indices.reshape(-1)
-        indices = indices[indices != negative_idx + num_anchor_reps]
-        nearest_indices = indices[:num_neighbors]
+        nearest_indices = indices[1:num_neighbors + 1]
         furthest_indices = indices[-num_neighbors:]
         nearest_neighbors.append(
             anchor_and_negative_pairs[nearest_indices]
@@ -430,61 +268,24 @@
         furthest_neighbors.append(
             anchor_and_negative_pairs[furthest_indices]
         )
-        negative_idx += 1
-    
-    print('Saving neighborhoods of the negative pair...')
+    
+    print('\nSaving nearest neighborhoods of the anchor...')
     nearest_neighbors = np.array(nearest_neighbors)
     np.save(
         file=os.path.join(
-            classification_data_dir, 'negative_nns.npy'
+            classification_data_dir, 'negative_nn', subdata
         ),
         arr=nearest_neighbors,
     )
+
+    print('Saving furthest neighborhoods of the anchor...')
     furthest_neighbors = np.array(furthest_neighbors)
     np.save(
         file=os.path.join(
-            classification_data_dir, 'negative_fns.npy'
+            classification_data_dir, 'negative_fn', subdata
         ),
         arr=furthest_neighbors,
     )
-=======
-
-        print(f'\nSelecting top-{num_neighbors} neighbors of the negative pair...')
-
-        nearest_neighbors = []
-        furthest_neighbors = []
-
-        for negative_rep in tqdm(negative_reps):
-            negative_query = negative_rep.reshape(1, -1)
-            _, indices = index_searcher.search(negative_query, reps.shape[0])
-            indices = indices.reshape(-1)
-            nearest_indices = indices[1:num_neighbors + 1]
-            furthest_indices = indices[-num_neighbors:]
-            nearest_neighbors.append(
-                anchor_and_negative_pairs[nearest_indices]
-            )
-            furthest_neighbors.append(
-                anchor_and_negative_pairs[furthest_indices]
-            )
-        
-        print('\nSaving nearest neighborhoods of the anchor...')
-        nearest_neighbors = np.array(nearest_neighbors)
-        np.save(
-            file=os.path.join(
-                classification_data_dir, 'negative_nn', sub_dataset
-            ),
-            arr=nearest_neighbors,
-        )
-
-        print('Saving furthest neighborhoods of the anchor...')
-        furthest_neighbors = np.array(furthest_neighbors)
-        np.save(
-            file=os.path.join(
-                classification_data_dir, 'negative_fn', sub_dataset
-            ),
-            arr=furthest_neighbors,
-        )
->>>>>>> 409176f9
 
     print('\nPretext stage done. Moving on to classification stage.\n')
 
@@ -500,7 +301,6 @@
     batch_size: int = 50,
     learning_rate: float = 1e-2,
     model_save_interval: int = 5,
-<<<<<<< HEAD
 ) -> Tuple[float, int, int, int, float]:
     print(f'Classification on {dataset} {subdata} start...')
     device = torch.device(f'cuda:{gpu_num}')
@@ -564,154 +364,79 @@
         for batch in train_loader:
             optimizer.zero_grad()
             batch_loss = torch.zeros(1, device=device)
-=======
-) -> None:
-    """
-    Training code for CARLA slef-supervised classification stage.
-
-    Parameters:
-        dataset:             Name of the dataset.
-        model_dir:           The direction for calling the pretext model.
-        call_model_dir:      The path where the pretext model is saved. 
-        window_size:         Window size. Default 200.
-        batch_size:          Batch size. Default 100.
-        gpu_num:             The model is trained in this GPU. Default 0.
-        epochs:              Training epochs. Default 100.
-        learning_rate:       The initial learning rate. Default 1e-4.
-        model_save_interval: The model is saved once in this epoch. Default 5.
-
-    Uses the pre-trained ResNet model and classification head to map the
-    window, nearest neighbors, and furthest neighbors to the C-dimensional
-    space, where C is the number of classes that the classification model
-    wants to classify data.
-
-    If trained well, the classification model sends the majority of normal data
-    to the specific class, namely C_m. In the inference stage, the input from
-    the test set is fed to the classification model, and considered normal
-    if the probability such that the data is sent to C_m - th class is larger
-    than the probabilities such that the data is sent to another class; 
-    abnormal otherwise.
-    """
-    save_f1 = []
-    save_auc_pr = []
-    
-    for sub_dataset in os.listdir(f'data/{dataset}/train'):
-        logging.info(f'Dataset {sub_dataset}')
-        device = torch.device(f'cuda:{gpu_num}')
+
+            window, nearest_neighbor, furthest_neighbor = batch
+
+            window = window.to(device).float()
+            nearest_neighbor = nearest_neighbor.to(device).float()
+            furthest_neighbor = furthest_neighbor.to(device).float()
+
+            window = window.transpose(-2, -1)
+            window_logit = model.forward(window)
+
+            entropy_loss = entropy(torch.mean(window_logit, 0))
+            batch_loss -= entropy_loss
+            epoch_entropy_loss += entropy_loss.item()
+
+            batch_consistency_sum = torch.zeros(1, device=device)
+            batch_consistency = 0.0
+            batch_inconsistency = 0.0
+
+            for i in range(nearest_neighbor.shape[1]):
+                nearest = nearest_neighbor[:, i].transpose(-2, -1)
+                furthest = furthest_neighbor[:, i].transpose(-2, -1)
+
+                nearest_logit = model.forward(nearest)
+                furthest_logit = model.forward(furthest)
+
+                consistency_sum, consistency, inconsistency \
+                = criterion(
+                    window_logit=window_logit,
+                    nearest_logit=nearest_logit,
+                    furthest_logit=furthest_logit,
+                )
+                
+                batch_consistency_sum += consistency_sum
+                batch_consistency += consistency
+                batch_inconsistency += inconsistency
+            
+            batch_loss += batch_consistency_sum
+
+            epoch_consistency_loss += batch_consistency
+            epoch_inconsistency_loss += batch_inconsistency
+
+            batch_loss.backward()
+            optimizer.step()
+            epoch_loss += batch_loss.item()
         
-        train_dataset = ClassificationDataset(
-            dataset=dataset,
-            sub_dataset=sub_dataset,
-            window_size=window_size,
-            mode='train'
-        )
-        data_dim = train_dataset.data_dim
-
-        resnet_ckpt = torch.load(os.path.join(
-            call_model_dir, 'model_pretext', f'{sub_dataset.replace(
-                '.npy', ''
-                )}_epoch_30.pt'
-            ))
-        model = ClassificationModel(in_channels=data_dim)
-        model.resnet.load_state_dict(resnet_ckpt['resnet'])
-        model = model.to(device)
-
-        train_loader = DataLoader(
-            dataset=train_dataset,
-            batch_size=batch_size,
-            shuffle=True,
-        )
-        optimizer = optim.Adam(
-            params=model.parameters(),
-            lr=learning_rate,
-        )
-        criterion = classificationloss()
-
-        model.train()
-        print('Classification training loop start...\n')
-
-        for epoch in range(epochs):
-            print(f'Epoch {epoch + 1} start.')
-            epoch_loss = 0.0
-            epoch_consistency_loss = 0.0
-            epoch_inconsistency_loss = 0.0
-            epoch_entropy_loss = 0.0
-
-            for batch in tqdm(train_loader):
-                optimizer.zero_grad()
-                batch_loss = torch.zeros(1, device=device)
->>>>>>> 409176f9
-
-                window, nearest_neighbor, furthest_neighbor = batch
-
-                window = window.to(device).float()
-                nearest_neighbor = nearest_neighbor.to(device).float()
-                furthest_neighbor = furthest_neighbor.to(device).float()
-
-                window = window.transpose(-2, -1)
-                window_logit = model.forward(window)
-
-                entropy_loss = entropy(torch.mean(window_logit, 0))
-                batch_loss -= entropy_loss
-                epoch_entropy_loss += entropy_loss.item()
-
-                batch_consistency_sum = torch.zeros(1, device=device)
-                batch_consistency = 0.0
-                batch_inconsistency = 0.0
-
-                for i in range(nearest_neighbor.shape[1]):
-                    nearest = nearest_neighbor[:, i].transpose(-2, -1)
-                    furthest = furthest_neighbor[:, i].transpose(-2, -1)
-
-                    nearest_logit = model.forward(nearest)
-                    furthest_logit = model.forward(furthest)
-
-                    consistency_sum, consistency, inconsistency \
-                    = criterion(
-                        window_logit=window_logit,
-                        nearest_logit=nearest_logit,
-                        furthest_logit=furthest_logit,
-                    )
-                    
-                    batch_consistency_sum += consistency_sum
-                    batch_consistency += consistency
-                    batch_inconsistency += inconsistency
-                
-                batch_loss += batch_consistency_sum
-
-                epoch_consistency_loss += batch_consistency
-                epoch_inconsistency_loss += batch_inconsistency
-
-                batch_loss.backward()
-                optimizer.step()
-                epoch_loss += batch_loss.item()
-            
-            epoch_consistency_loss /= len(train_loader)
-            epoch_inconsistency_loss /= len(train_loader)
-            epoch_entropy_loss /= len(train_loader)
-            epoch_loss /= len(train_loader)
-            
-            logging.info(f'Epoch {epoch + 1} finished.')
-            logging.info(f'- Consistency loss: {epoch_consistency_loss:.4e}')
-            logging.info(f'- Inconsistency loss: {epoch_inconsistency_loss:.4e}')
-            logging.info(f'- Entropy loss: {epoch_entropy_loss:.4e}')
-            logging.info(f'- Total loss: {epoch_loss:.4e}\n')
-
-
-            if epoch == 0 or (epoch + 1) % model_save_interval == 0:
-                torch.save(
-                    obj={
-                        'model': model.state_dict(),
-                        'optim': optimizer.state_dict(),
-                    },
-                    f=os.path.join(
-                        log_dir, 'model_classification', f'{sub_dataset.replace(
-                            '.npy', ''
-                            )}_epoch_{epoch + 1}.pt'
-                        ),
-                    )
+        epoch_consistency_loss /= len(train_loader)
+        epoch_inconsistency_loss /= len(train_loader)
+        epoch_entropy_loss /= len(train_loader)
+        epoch_loss /= len(train_loader)
         
-<<<<<<< HEAD
+        logging.info(f'Epoch {epoch + 1} finished.')
+        logging.info(f'- Consistency loss: {epoch_consistency_loss:.4e}')
+        logging.info(f'- Inconsistency loss: {epoch_inconsistency_loss:.4e}')
+        logging.info(f'- Entropy loss: {epoch_entropy_loss:.4e}')
+        logging.info(f'- Total loss: {epoch_loss:.4e}\n')
+
+
+        if epoch == 0 or (epoch + 1) % model_save_interval == 0:
+            torch.save(
+                obj={
+                    'model': model.state_dict(),
+                    'optim': optimizer.state_dict(),
+                },
+                f=os.path.join(
+                    log_dir, 'model_classification', f'{subdata}_epoch_{epoch + 1}.pt'
+                    ),
+                )
+        
+        epoch_consistency_loss /= len(train_loader)
+        epoch_inconsistency_loss /= len(train_loader)
+        epoch_entropy_loss /= len(train_loader)
+        epoch_loss /= len(train_loader)
+        
         print(f'- Consistency loss: {epoch_consistency_loss:.4e}')
         print(f'- Inconsistency loss: {epoch_inconsistency_loss:.4e}')
         print(f'- Entropy loss: {epoch_entropy_loss:.4e}')
@@ -757,83 +482,61 @@
     
     logits = model.forward(test_data)
     logits = logits.detach().cpu()
-=======
-        print('Classification training done.')
->>>>>>> 409176f9
-
-        model.eval()
-        print('\nStarting inference...')
-
-        test_dataset = ClassificationDataset(
-            dataset='MSL', sub_dataset=sub_dataset, mode='test'
-            )
-        test_data = torch.tensor(
-            data=test_dataset.data,
-            dtype=torch.float32
-        )
-        test_data = test_data.unsqueeze(1).transpose(-2, -1).to(device)
-        labels = test_dataset.labels.reshape(-1)
-
-<<<<<<< HEAD
+
+    classes = [0 for _ in range(10)]
+
+    for i in range(len(logits)):
+        logit = logits[i]
+        max_index = np.argmax(logit)
+        classes[max_index] += 1
+
+    major_class = classes.index(max(classes))
+
+    anomaly_labels = []
     anomaly_scores = []
 
     for i in range(len(logits)):
         logit = logits[i]
         major_probability = logit[major_class]
+        
+        if np.argmax(logit) == major_class:
+            anomaly_labels.append(1)
+        else:
+            anomaly_labels.append(0)
+        
         anomaly_scores.append(1 - major_probability)
 
+    anomaly_labels = np.array(anomaly_labels)
     anomaly_scores = np.array(anomaly_scores)
-    anomaly_scores = anomaly_scores.reshape(-1)
 
     precision, recall, thresholds = precision_recall_curve(
         y_true=labels,
         y_score=anomaly_scores,
     )
-=======
-        model.eval()
-
-        logits = model(test_data)
-        logits = logits.detach().cpu().numpy()
-
-        classes = [0 for _ in range(10)]
-
-        for i in range(len(logits)):
-            logit = logits[i]
-            max_index = np.argmax(logit)
-            classes[max_index] += 1
->>>>>>> 409176f9
-
-        major_class = classes.index(max(classes))
-
-        anomaly_labels = []
-        anomaly_scores = []
-
-<<<<<<< HEAD
+
+    auc_pr = auc(recall, precision)
+
+    best_threshold = 0
+    best_precision = 0
+    best_recall = 0
+    best_f1 = 0
+
     for i in range(len(thresholds)):
-        f1_score = f1score(precision=precision[i], recall=recall[i])
-        if f1_score > best_fl:
-            best_fl = f1_score
+        f1_score = f1score(precision[i], recall[i])
+        if f1_score > best_f1:
+            best_f1 = f1_score
             best_precision = precision[i]
             best_recall = recall[i]
             best_threshold = thresholds[i]
-=======
-        for i in range(len(logits)):
-            logit = logits[i]
-            major_probability = logit[major_class]
-            
-            if np.argmax(logit) == major_class:
-                anomaly_labels.append(1)
-            else:
-                anomaly_labels.append(0)
-            
-            anomaly_scores.append(1 - major_probability)
->>>>>>> 409176f9
-
-        anomaly_labels = np.array(anomaly_labels)
-        anomaly_scores = np.array(anomaly_scores)
-
-<<<<<<< HEAD
-    print(f'- Best F1 score: {round(best_fl, 4)}')
+
+    best_threshold = 0
+    best_precision = 0
+    best_recall = 0
+    best_f1 = 0
+
+    print('\nResults')
+
+    print(f'- Best F1 score: {round(best_f1, 4)}')
     print(f'- Best Precision: {round(best_precision, 4)}')
     print(f'- Best Recall: {round(best_recall, 4)}')
     print(f'- Best Threshold: {round(best_threshold, 4)}')
@@ -847,7 +550,7 @@
         )
         writer.writerow(
             [
-                round(best_fl, 4),
+                round(best_f1, 4),
                 round(best_precision, 4),
                 round(best_recall, 4),
                 round(best_threshold, 4),
@@ -868,45 +571,6 @@
         writer.writerow([best_tp, best_fp, best_fn])
 
     return best_f1, best_tp, best_fp, best_fn, auc_pr
-=======
-        precision, recall, thresholds = precision_recall_curve(
-        y_true=labels,
-        y_score=anomaly_scores,
-        )
-
-        auc_pr = auc(recall, precision)
-
-        best_threshold = 0
-        best_precision = 0
-        best_recall = 0
-        best_fl = 0
-
-        for i in range(len(thresholds)):
-            f1score = f1(precision[i], recall[i])
-            if f1score > best_fl:
-                best_fl = f1score
-                best_precision = precision[i]
-                best_recall = recall[i]
-                best_threshold = thresholds[i]
-
-        print('\nResults')
-        logging.info(f'\n- Best F1 score: {round(best_fl, 4)}')
-        logging.info(f'- Best Precision: {round(best_precision, 4)}')
-        logging.info(f'- Best Recall: {round(best_recall, 4)}')
-        logging.info(f' -Best Threshold: {best_threshold:.4e}')
-        logging.info(f'\n- AUC-PR: {round(auc_pr, 4)}')
-        save_f1.append(best_fl)
-        save_auc_pr.append(auc_pr)
-
-    logging.info('Trained all dataset.')
-    save_f1 = np.array(save_f1)
-    save_auc_pr = np.array(save_auc_pr)
-    logging.info(
-        f'Best F1 score | mean {save_f1.mean():.4f}, std {save_f1.std():.4f} ' \
-        f'AUC-PR | mean {save_auc_pr.mean():.4f}, std {save_auc_pr.std():.4f}'
-        )
-    return 
->>>>>>> 409176f9
 
 
 if __name__ == "__main__":
@@ -914,12 +578,12 @@
     args.add_argument(
         '--dataset',
         type=str,
-<<<<<<< HEAD
         help="Dataset. Either 'MSL_SEPARATED' or 'SMAP_SEPARATED'",
-=======
-        help="Name of the dataset."
     )
     args.add_argument(
+        '--use-genias',
+        type=str2bool,
+        help='Whether to use genias or not.'
         '--seed',
         type=int, 
         default=42,
@@ -953,18 +617,6 @@
         '--gpu-num',
         type=int,
         default=0,
-        help="Which GPU will be used. Default 0."
->>>>>>> 409176f9
-    )
-    args.add_argument(
-        '--use-genias',
-        type=str2bool,
-        help='Whether to use genias or not.'
-    )
-    args.add_argument(
-        '--gpu-num',
-        type=int,
-        default=0,
         help="gpu number. Default 0.",
     )
     args.add_argument(
@@ -975,24 +627,6 @@
     )
     config = args.parse_args()
 
-<<<<<<< HEAD
-=======
-    assert config.task in ['pretext', 'classification'], \
-    "task must be either 'pretext' or 'classification'."
-    if config.task == 'classification':
-        assert config.classification_model_dir is not None
-    
-    log_time = datetime.now().strftime('%y%m%d_%H%M%S')
-    log_dir = os.path.join('logs', f'{config.task}_{config.exp_name}_{log_time}')
-    model_dir = os.path.join(log_dir, 'model_' + config.task)
-    os.makedirs(log_dir, exist_ok=True)
-    os.makedirs(model_dir, exist_ok=True)
-    set_logging_filehandler(
-        log_file_path=os.path.join(
-            log_dir, 'train_' + config.task + '.log'
-        )
-    )
->>>>>>> 409176f9
     fix_seed_all(config.seed)
 
     assert config.dataset in ['MSL_SEPARATED', 'SMAP_SEPARATED'], \
