<<<<<<< HEAD
import logging
import argparse
from math import cos, pi
from tqdm import tqdm
from faiss import IndexFlatL2
import torch.optim as optim
from torch.utils.data import DataLoader
from sklearn.metrics import precision_recall_curve, auc
from utils.common_import import *
from data_factory.loader import PretextDataset, ClassificationDataset
from carla.model import PretextModel, ClassificationModel
from utils.loss import pretextloss, classificationloss, entropy
from utils.metric import f1

=======
import argparse, logging
from math import cos, pi
from tqdm import tqdm
from faiss import IndexFlatL2
from torch.nn import Softmax
from sklearn.metrics import f1_score, roc_auc_score, \
                            precision_recall_curve, auc
from data_factory.loader import PretextDataset, ClassificationDataset
from torch.utils.data import DataLoader
from datetime import datetime
import torch.optim as optim
from carla.model import PretextModel, ClassificationModel
from utils import *
>>>>>>> c45ef23f

def str2bool(v: str) -> bool:
    """
    Changes string to bool.

    Parameters:
        v: String. Must be either 'True' or 'False'.
    """
    assert v in ['True', 'False'], "string must be either 'True' or 'False'"

    return v.lower() in 'true'


def cosine_schedule(
    optimizer: optim.Adam,
    current_epoch: int,
    total_epochs: int = 30,
    initial_learning_rate: float = 1e-3,
    lr_decay_rate: float = 0.01,
) -> None:
    """
    Customized cosine scheduler. Updates optimizer's learning rate.

    Parameters:
        optimizer:             Adam.
        current_epoch:         Current training epoch.
        total_epochs:          Total training epochs. Default 30.
        initial_learning_rate: Initial learning rate. Defalut 1e-3.
        lr_dacay_rate:         Decay rate of initial learning rate. 
                               Default 0.01.
    """
    eta_min = initial_learning_rate * (lr_decay_rate ** 3)
    scheduled_learning_rate = eta_min \
    + (initial_learning_rate - eta_min) \
    * (1 + cos(pi * current_epoch / total_epochs)) / 2

    for param_group in optimizer.param_groups:
        param_group['lr'] = scheduled_learning_rate

    return


def pretext(
    dataset: str,
    log_dir: str,
    window_size: int = 200,
    epochs: int = 30,
    batch_size: int = 50,
    gpu_num: int = 0,
    learning_rate: float = 1e-3,
    model_save_interval: int = 5,
    use_genias: bool = False,
    num_neighbors: int = 2,
) -> None:
    """
    Training code for CARLA pretext stage.

    Parameters:
        dataset:             Name of the training dataset.
        log_dir:             Log directory.
        window_size:         Window size. Default 200.
        batch_size:          Batch size. Default 50.
        gpu_num:             The model is trained in this GPU. Default 0.
        epochs:              Training epoch: Default 30.
        learning_rate:       Initial learning rate. Default 1e-3.
        model_save_interval: The ResNet is saved once in this epoch. 
                             Default 5.
        use_genias:          Whether or not to use GenIAS for creating 
                             negative pair. Default True.
        num_neighbors:       Choose this number of nearese/furthers 
                             neighborhood after the training loop.
                             Default 5.

    Uses Resnet model and mlp head to map anchor, positive pair, and negative
    pair to the representation space (with dimension 128, in this case).

    While training, the pretext loss is optimized so that the distance between
    the anchor and the positive pair get smaller, while that of
    the anchor and the negative pair get larger, in the representation space.

    The model is saved once in a model_save_interval epochs, in order to be
    used for the self-supervised stage of CARLA.
    """
    train_dataset = PretextDataset(
        dataset=dataset,
        window_size=window_size,
        mode='train',
        use_genias=use_genias,
    )
    
    model = PretextModel(
        in_channels=train_dataset.data_dim,
        mid_channels=4,
    )
    
    device = torch.device(f'cuda:{gpu_num}')

    model = model.to(device)
    criterion = pretextloss()

    train_loader = DataLoader(
        dataset=train_dataset,
        batch_size=batch_size,
        shuffle=True,
    )

    optimizer = optim.Adam(
        params=model.parameters(),
        lr=learning_rate,
    )

    model.train()
    logging.info('Pretext training loop start...\n')

    for epoch in range(epochs):
        print(f'Epoch {epoch + 1} start.')

        cosine_schedule(optimizer=optimizer, current_epoch=epoch)
        epoch_loss = 0.0
        prev_loss = None

        for batch in tqdm(train_loader):
            optimizer.zero_grad()
            anchor, positive_pair, negative_pair = batch
            B, W, F = anchor.shape
            anchor = anchor.to(device)
            positive_pair = positive_pair.to(device)
            negative_pair = negative_pair.to(device)

            triplets = torch.cat(
                tensors=[anchor, positive_pair, negative_pair],
                dim=0
            ).float()

            triplets = triplets.view(3 * B, F, W)
            representations = model(triplets)
            loss = criterion(
                representations=representations,
                current_loss=prev_loss,
            )
            loss.backward()
            optimizer.step()
            prev_loss = loss.item()
            epoch_loss += prev_loss
        
        epoch_loss /= len(train_loader)
        logging.info(f'Epoch {epoch + 1} train loss: {epoch_loss:.4e}')

        if epoch == 0 or (epoch + 1) % model_save_interval == 0:
            torch.save(
                obj={
                    'resnet': model.resnet.state_dict(),
                    'contrastive_head': model.contrastive_head.state_dict(),
                    'optim': optimizer.state_dict(),
                },
                f=os.path.join(
                    log_dir, 'model_pretext', f'epoch_{epoch + 1}.pt'
                    )
            )

<<<<<<< HEAD
    print('Pretext training done. Start selecting neighborhoods...\n')
      
    model.eval()
=======
    print('Pretext training done.\n')
    resnet = model.resnet
    resnet.eval()
>>>>>>> c45ef23f

    timeseries_loader = DataLoader(
        dataset=train_dataset,
        batch_size=batch_size,
        shuffle=False,
    )

    anchor_reps = []
    negative_reps = []

    print('Loading representations of each anchor and its negative pair.')

    for batch in tqdm(timeseries_loader):
        anchor, _, negative_pair = batch
        anchor = anchor.to(device).float().transpose(-2, -1)
        negative_pair = negative_pair.to(device).float().transpose(-2, -1)
        anchor_rep = model.forward(anchor).detach().cpu()
        negative_rep = model.forward(negative_pair).detach().cpu()
        anchor_reps.append(anchor_rep)
        negative_reps.append(negative_rep)
    
    anchor_reps = torch.cat(anchor_reps, dim=0).numpy()
    negative_reps = torch.cat(negative_reps, dim=0).numpy()
    
    reps = np.concatenate([anchor_reps, negative_reps], axis=0)
    num_anchor_reps = anchor_reps.shape[0]

    index_searcher = IndexFlatL2(reps.shape[1])
    assert index_searcher.d == reps.shape[1],\
    f'{index_searcher.d} != {reps.shape[1]}'
    index_searcher.add(reps)

    anchor_and_negative_pairs = np.concatenate(
        [train_dataset.anchors, train_dataset.negative_pairs],
        axis=0,
    )

    classification_data_dir = f'classification_dataset/{dataset}'
    
    if not os.path.exists(classification_data_dir):
        os.makedirs(classification_data_dir, exist_ok=True)

    print(f'\nSelecting top-{num_neighbors} neighbors of the anchor...')

    nearest_neighbors = []
    furthest_neighbors = []

    anchor_idx = 0
    for anchor_rep in tqdm(anchor_reps):
        anchor_query = anchor_rep.reshape(1, -1)
        _, indices = index_searcher.search(anchor_query, reps.shape[0])
        indices = indices.reshape(-1)
        indices = indices[indices != anchor_idx]
        nearest_indices = indices[:num_neighbors]
        furthest_indices = indices[-num_neighbors:]
        nearest_neighbors.append(
            anchor_and_negative_pairs[nearest_indices]
        )
        furthest_neighbors.append(
            anchor_and_negative_pairs[furthest_indices]
        )
        anchor_idx += 1
    
    print('\nSaving nearest neighborhoods of the anchor...')
    nearest_neighbors = np.array(nearest_neighbors)
    np.save(
        file=os.path.join(
            classification_data_dir, 'anchor_nns.npy'
        ),
        arr=nearest_neighbors,
    )

    print('Saving furthest neighborhoods of the anchor...')
    furthest_neighbors = np.array(furthest_neighbors)
    np.save(
        file=os.path.join(
            classification_data_dir, 'anchor_fns.npy'
        ),
        arr=furthest_neighbors,
    )

    print(f'\nSelecting top-{num_neighbors} neighbors of the negative pair...')

    nearest_neighbors = []
    furthest_neighbors = []

    negative_idx = 0
    for negative_rep in tqdm(negative_reps):
        negative_query = negative_rep.reshape(1, -1)
        _, indices = index_searcher.search(negative_query, reps.shape[0])
        indices = indices.reshape(-1)
        indices = indices[indices != negative_idx + num_anchor_reps]
        nearest_indices = indices[:num_neighbors]
        furthest_indices = indices[-num_neighbors:]
        nearest_neighbors.append(
            anchor_and_negative_pairs[nearest_indices]
        )
        furthest_neighbors.append(
            anchor_and_negative_pairs[furthest_indices]
        )
        negative_idx += 1
    
    print('\nSaving nearest neighborhoods of the anchor...')
    nearest_neighbors = np.array(nearest_neighbors)
    np.save(
        file=os.path.join(
            classification_data_dir, 'negative_nns.npy'
        ),
        arr=nearest_neighbors,
    )

    print('Saving furthest neighborhoods of the anchor...')
    furthest_neighbors = np.array(furthest_neighbors)
    np.save(
        file=os.path.join(
            classification_data_dir, 'negative_fns.npy'
        ),
        arr=furthest_neighbors,
    )

    print('\nPretext stage done. Move on to the classification stage.')
    
    return


def classification(
    dataset: str,
    call_model_dir: str,
    window_size: int = 200,
    batch_size: int = 100,
    gpu_num: int = 0,
    epochs: int = 100,
    learning_rate: float = 1e-2,
    model_save_interval: int = 5,
) -> None:
    """
    Training code for CARLA slef-supervised classification stage.

    Parameters:
        dataset:             Name of the dataset.
        model_dir:           The direction for calling the pretext model.
        call_model_dir:      The path where the pretext model is saved. 
        window_size:         Window size. Default 200.
        batch_size:          Batch size. Default 100.
        gpu_num:             The model is trained in this GPU. Default 0.
        epochs:              Training epochs. Default 100.
        learning_rate:       The initial learning rate. Default 1e-4.
        model_save_interval: The model is saved once in this epoch. Default 5.

    Uses the pre-trained ResNet model and classification head to map the
    window, nearest neighbors, and furthest neighbors to the C-dimensional
    space, where C is the number of classes that the classification model
    wants to classify data.

    If trained well, the classification model sends the majority of normal data
    to the specific class, namely C_m. In the inference stage, the input from
    the test set is fed to the classification model, and considered normal
    if the probability such that the data is sent to C_m - th class is larger
    than the probabilities such that the data is sent to another class; 
    abnormal otherwise.
    """
    device = torch.device(f'cuda:{gpu_num}')
    
    train_dataset = ClassificationDataset(
        dataset=dataset,
        window_size=window_size,
        mode='train'
    )
    data_dim = train_dataset.data_dim

    resnet_ckpt = torch.load(os.path.join(
        call_model_dir, 'model_pretext', 'epoch_30.pt'
        ))
    model = ClassificationModel(in_channels=data_dim)
    model.resnet.load_state_dict(resnet_ckpt['resnet'])
    model = model.to(device)

    train_loader = DataLoader(
        dataset=train_dataset,
        batch_size=batch_size,
        shuffle=True,
    )
    optimizer = optim.Adam(
        params=model.parameters(),
        lr=learning_rate,
    )
    criterion = classificationloss()

    model.train()
    print('Classification training loop start...\n')

    for epoch in range(epochs):
        print(f'Epoch {epoch + 1} start.')
        epoch_loss = 0.0
        epoch_consistency_loss = 0.0
        epoch_inconsistency_loss = 0.0
        epoch_entropy_loss = 0.0

        for batch in tqdm(train_loader):
            optimizer.zero_grad()
            batch_loss = torch.zeros(1, device=device)

            window, nearest_neighbor, furthest_neighbor = batch

            window = window.to(device).float()
            nearest_neighbor = nearest_neighbor.to(device).float()
            furthest_neighbor = furthest_neighbor.to(device).float()

            window = window.transpose(-2, -1)
            window_logit = model.forward(window)

            entropy_loss = entropy(torch.mean(window_logit, 0))
            batch_loss -= entropy_loss
            epoch_entropy_loss += entropy_loss.item()

            batch_consistency_sum = torch.zeros(1, device=device)
            batch_consistency = 0.0
            batch_inconsistency = 0.0

            for i in range(nearest_neighbor.shape[1]):
                nearest = nearest_neighbor[:, i].transpose(-2, -1)
                furthest = furthest_neighbor[:, i].transpose(-2, -1)

                nearest_logit = model.forward(nearest)
                furthest_logit = model.forward(furthest)

                consistency_sum, consistency, inconsistency \
                = criterion(
                    window_logit=window_logit,
                    nearest_logit=nearest_logit,
                    furthest_logit=furthest_logit,
                )
                
                batch_consistency_sum += consistency_sum
                batch_consistency += consistency
                batch_inconsistency += inconsistency
            
            batch_loss += batch_consistency_sum

            epoch_consistency_loss += batch_consistency
            epoch_inconsistency_loss += batch_inconsistency

            batch_loss.backward()
            optimizer.step()
            epoch_loss += batch_loss.item()
        
        epoch_consistency_loss /= len(train_loader)
        epoch_inconsistency_loss /= len(train_loader)
        epoch_entropy_loss /= len(train_loader)
        epoch_loss /= len(train_loader)
        
<<<<<<< HEAD
        print(f'Epoch {epoch + 1} finished.')
        print(f'- Consistency loss: {epoch_consistency_loss:.4e}')
        print(f'- Inconsistency loss: {epoch_inconsistency_loss:.4e}')
        print(f'- Entropy loss: {epoch_entropy_loss:.4e}')
        print(f'- Total loss: {epoch_loss:.4e}\n')
=======
        logging.info(f'Epoch {epoch + 1} finished.')
        logging.info(f' Anchor Consistency: {epoch_anchor_consistency_loss:.4e}')
        logging.info(f' Anchor Inconsistency: {epoch_anchor_inconsistency_loss:.4e}')
        logging.info(f' Negative Consistency: {epoch_negative_consistency_loss:.4e}')
        logging.info(f' Negative Inconsistency: {epoch_negative_inconsistency_loss:.4e}')
        logging.info(f' Entropy loss: {epoch_entropy_loss:.4e}')
        logging.info(f' Total loss: {epoch_loss:.4e}\n')
>>>>>>> c45ef23f


        if epoch == 0 or (epoch + 1) % model_save_interval == 0:
            torch.save(
                obj={
                    'model': model.state_dict(),
                    'optim': optimizer.state_dict(),
                },
                f=os.path.join(
                    log_dir, 'model_classification', f'epoch_{epoch + 1}.pt'
                    ),
                )
    
    print('Classification training done.')

    model.eval()
    print('\nStarting inference...')

    test_dataset = ClassificationDataset(dataset='MSL', mode='test')
    test_data = torch.tensor(
        data=test_dataset.data,
        dtype=torch.float32
    )
    test_data = test_data.unsqueeze(1).transpose(-2, -1).to(device)
    labels = test_dataset.labels.reshape(-1)

    model.eval()

    logits = model(test_data)
    logits = logits.detach().cpu().numpy()

    classes = [0 for _ in range(10)]

    for i in range(len(logits)):
        logit = logits[i]
        max_index = np.argmax(logit)
        classes[max_index] += 1

    major_class = classes.index(max(classes))

    anomaly_labels = []
    anomaly_scores = []

    for i in range(len(logits)):
        logit = logits[i]
        major_probability = logit[major_class]
        
        if np.argmax(logit) == major_class:
            anomaly_labels.append(1)
        else:
            anomaly_labels.append(0)
        
        anomaly_scores.append(1 - major_probability)

    anomaly_labels = np.array(anomaly_labels)
    anomaly_scores = np.array(anomaly_scores)

    precision, recall, thresholds = precision_recall_curve(
    y_true=labels,
    probas_pred=anomaly_scores,
    )

    auc_pr = auc(recall, precision)

<<<<<<< HEAD
    best_threshold = 0
    best_precision = 0
    best_recall = 0
    best_fl = 0
=======
    precision, recall, _ = precision_recall_curve(
        y_true=labels,
        y_score=anomaly_scores,
    )
>>>>>>> c45ef23f

    for i in range(len(thresholds)):
        f1score = f1(precision[i], recall[i])
        if f1score > best_fl:
            best_fl = f1score
            best_precision = precision[i]
            best_recall = recall[i]
            best_threshold = thresholds[i]

    print('\nResults')

    print(f'\n- Best F1 score: {round(best_fl, 4)}')
    print(f'- Best Precision: {round(best_precision, 4)}')
    print(f'- Best Recall: {round(best_recall, 4)}')
    print(f' -Best Threshold: {best_threshold:.4e}')
    print(f'\n- AUC-PR: {round(auc_pr, 4)}')

    return 


if __name__ == '__main__':
    args = argparse.ArgumentParser()
    args.add_argument(
        '--exp-name',
        type=str,
        help="Experience name. Logs will be classified with this argument."
    )
    args.add_argument(
        '--task',
        type=str,
        help="Which model to train. Either 'pretext' or 'classification'."
    )
    args.add_argument(
        '--classification-model-dir',
        type=str,
        help="Path for calling the saved pretext model."
    )
    args.add_argument(
        '--dataset',
        type=str,
        help="Name of the dataset."
    )
    args.add_argument(
        '--seed',
        type=int, 
        default=42,
        help="Fixed Seed. Default 42."
    )
    args.add_argument(
        '--use-wandb',
        type=bool, 
        default=False,
        help="Control whether use wandb log or not. Default False."
    )
    args.add_argument(
        '--save-ckpt',
        type=bool, 
        default=False,
        help="Save the checkpoint. Default False."
    )
    args.add_argument(
        '--window-size',
        type=int,
        default=200,
        help="Window size. Default 200."
    )
    args.add_argument(
        '--batch-size',
        type=int,
        default=50,
        help="Batch size. Default 50."
    )
    args.add_argument(
        '--gpu-num',
        type=int,
        default=0,
        help="Which GPU will be used. Default 0."
    )
    args.add_argument(
        '--use-genias',
        type=str2bool,
        default=False,
        help="Whether to use GenIAS for generating negative pairs." \
        "Default False."
    )
    args.add_argument(
        '--pretext-epochs',
        type=int,
        default=30,
        help="Training epochs for pretext stage. Default 30."
    )
    args.add_argument(
        '--classification-epochs',
        type=int,
        default=100,
        help="Training epochs for classification stage. Default 100."
    )
    args.add_argument(
        '--pretext-learning-rate',
        type=float,
        default=1e-3,
        help="Initial learning rate. Default 1e-3."
    )
    args.add_argument(
        '--classification-learning-rate',
        type=float,
        default=1e-2,
        help="Initial learning rate. Default 1e-2."
    )
    args.add_argument(
        '--model-save-interval',
        type=int,
        default=5,
        help='The model will be saved once in this epochs.'
    )
    config = args.parse_args()

    assert config.task in ['pretext', 'classification'], \
    "task must be either 'pretext' or 'classification'."
    if config.task == 'classification':
        assert config.classification_model_dir is not None
    
    log_time = datetime.now().strftime('%y%m%d_%H%M%S')
    log_dir = os.path.join('logs', config.task + config.exp_name + f'_{log_time}')
    model_dir = os.path.join(log_dir, 'model_' + config.task)
    os.makedirs(log_dir, exist_ok=True)
    os.makedirs(model_dir, exist_ok=True)
    set_logging_filehandler(
        log_file_path=os.path.join(
            log_dir, 'train_' + config.task + '.log'
        )
    )
    fix_seed_all(config.seed)
    if config.use_wandb:
        import wandb
        run = wandb.init(
            project='GenIAS',
            entity='ahn40200393-seoul-national-university',
            name=config.exp_name,
            config=vars(config),
        )

    if config.task == 'pretext':
        pretext(
            dataset=config.dataset,
            log_dir=log_dir,
            window_size=config.window_size,
            batch_size=config.batch_size,
            gpu_num=config.gpu_num,
            epochs=config.pretext_epochs,
            learning_rate=config.pretext_learning_rate,
            model_save_interval=config.model_save_interval,
            use_genias=config.use_genias,
        )

    if config.task == 'classification':
        classification(
            dataset=config.dataset,
            call_model_dir=config.classification_model_dir,
            window_size=config.window_size,
            batch_size=config.batch_size,
            gpu_num=config.gpu_num,
            epochs=config.classification_epochs,
            learning_rate=config.classification_learning_rate,
            model_save_interval=config.model_save_interval,
        )
    <|MERGE_RESOLUTION|>--- conflicted
+++ resolved
@@ -1,19 +1,3 @@
-<<<<<<< HEAD
-import logging
-import argparse
-from math import cos, pi
-from tqdm import tqdm
-from faiss import IndexFlatL2
-import torch.optim as optim
-from torch.utils.data import DataLoader
-from sklearn.metrics import precision_recall_curve, auc
-from utils.common_import import *
-from data_factory.loader import PretextDataset, ClassificationDataset
-from carla.model import PretextModel, ClassificationModel
-from utils.loss import pretextloss, classificationloss, entropy
-from utils.metric import f1
-
-=======
 import argparse, logging
 from math import cos, pi
 from tqdm import tqdm
@@ -27,7 +11,6 @@
 import torch.optim as optim
 from carla.model import PretextModel, ClassificationModel
 from utils import *
->>>>>>> c45ef23f
 
 def str2bool(v: str) -> bool:
     """
@@ -188,15 +171,9 @@
                     )
             )
 
-<<<<<<< HEAD
     print('Pretext training done. Start selecting neighborhoods...\n')
       
     model.eval()
-=======
-    print('Pretext training done.\n')
-    resnet = model.resnet
-    resnet.eval()
->>>>>>> c45ef23f
 
     timeseries_loader = DataLoader(
         dataset=train_dataset,
@@ -448,21 +425,11 @@
         epoch_entropy_loss /= len(train_loader)
         epoch_loss /= len(train_loader)
         
-<<<<<<< HEAD
-        print(f'Epoch {epoch + 1} finished.')
-        print(f'- Consistency loss: {epoch_consistency_loss:.4e}')
-        print(f'- Inconsistency loss: {epoch_inconsistency_loss:.4e}')
-        print(f'- Entropy loss: {epoch_entropy_loss:.4e}')
-        print(f'- Total loss: {epoch_loss:.4e}\n')
-=======
         logging.info(f'Epoch {epoch + 1} finished.')
-        logging.info(f' Anchor Consistency: {epoch_anchor_consistency_loss:.4e}')
-        logging.info(f' Anchor Inconsistency: {epoch_anchor_inconsistency_loss:.4e}')
-        logging.info(f' Negative Consistency: {epoch_negative_consistency_loss:.4e}')
-        logging.info(f' Negative Inconsistency: {epoch_negative_inconsistency_loss:.4e}')
-        logging.info(f' Entropy loss: {epoch_entropy_loss:.4e}')
-        logging.info(f' Total loss: {epoch_loss:.4e}\n')
->>>>>>> c45ef23f
+        logging.info(f'- Consistency loss: {epoch_consistency_loss:.4e}')
+        logging.info(f'- Inconsistency loss: {epoch_inconsistency_loss:.4e}')
+        logging.info(f'- Entropy loss: {epoch_entropy_loss:.4e}')
+        logging.info(f'- Total loss: {epoch_loss:.4e}\n')
 
 
         if epoch == 0 or (epoch + 1) % model_save_interval == 0:
@@ -522,22 +489,15 @@
 
     precision, recall, thresholds = precision_recall_curve(
     y_true=labels,
-    probas_pred=anomaly_scores,
+    y_score=anomaly_scores,
     )
 
     auc_pr = auc(recall, precision)
 
-<<<<<<< HEAD
     best_threshold = 0
     best_precision = 0
     best_recall = 0
     best_fl = 0
-=======
-    precision, recall, _ = precision_recall_curve(
-        y_true=labels,
-        y_score=anomaly_scores,
-    )
->>>>>>> c45ef23f
 
     for i in range(len(thresholds)):
         f1score = f1(precision[i], recall[i])
@@ -549,11 +509,11 @@
 
     print('\nResults')
 
-    print(f'\n- Best F1 score: {round(best_fl, 4)}')
-    print(f'- Best Precision: {round(best_precision, 4)}')
-    print(f'- Best Recall: {round(best_recall, 4)}')
-    print(f' -Best Threshold: {best_threshold:.4e}')
-    print(f'\n- AUC-PR: {round(auc_pr, 4)}')
+    logging.info(f'\n- Best F1 score: {round(best_fl, 4)}')
+    logging.info(f'- Best Precision: {round(best_precision, 4)}')
+    logging.info(f'- Best Recall: {round(best_recall, 4)}')
+    logging.info(f' -Best Threshold: {best_threshold:.4e}')
+    logging.info(f'\n- AUC-PR: {round(auc_pr, 4)}')
 
     return 
 
