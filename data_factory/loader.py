--- conflicted
+++ resolved
@@ -4,16 +4,10 @@
 from genias.tcnvae import VAE
 from utils.common_import import *
 from utils.preprocess import *
-<<<<<<< HEAD
-DATA_PATH = '/data/seungmin'
-CLASSIFICATION_DATA_PATH = '/data/home/tmdals274/genias/classification_dataset'
-VAE_PATH = '../checkpoints/vae'
-=======
 
 DATA_PATH = 'data'
 VAE_PATH = '../checkpoints/vae'
 CLASSIFICATION_DATA_PATH = 'classification_dataset'
->>>>>>> c45ef23f
 """
 Codes for loading data. These codes follows the papers
 
